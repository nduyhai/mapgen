--- conflicted
+++ resolved
@@ -10,21 +10,9 @@
 
 ## Getting Started
 
-<<<<<<< HEAD
-```shell
-// +mapgen:mapper impl:userMapper target:user_mapper.go
-type UserMapper interface {
-	
-    // +mapgen:mapping from:UserName to:Name
-    // +mapgen:mapping from:CreatedAt to:CreatedAt using:TimeToUnix
-    // +mapgen:mapping ignore:PasswordHash
-    ToDTO(*proto.User) *dto.UserDTO
-}
-=======
 ###
 ```shell
 go run cmd/mapgen/*.go
->>>>>>> 05eae0f7
 ```
 
 ### 
