package main

import (
<<<<<<< HEAD
	"fmt"
	"log"
	"os"

	"github.com/nduyhai/mapgen/internal/generator"
	"github.com/nduyhai/mapgen/internal/model"
	"github.com/nduyhai/mapgen/internal/preprocessor"
	"github.com/nduyhai/mapgen/internal/processor"
	"github.com/nduyhai/mapgen/internal/scanner"
)

func main() {
	if len(os.Args) < 2 {
		fmt.Println("Usage: mapgen <file_or_directory_path>")
		os.Exit(1)
	}
	// Create a new scanner
	s := scanner.NewScanner()

	// Get the path from command line arguments
	path := os.Args[1]

	// Check if the path is a file or directory
	fileInfo, err := os.Stat(path)
	if err != nil {
		log.Fatalf("Error accessing path %s: %v", path, err)
	}

	if fileInfo.IsDir() {
		// Parse and type check directory
		fmt.Printf("Parsing and type checking directory: %s\n", path)
		pkgs, err := s.ParsePackage(path)
		if err != nil {
			log.Fatalf("Error processing directory: %v", err)
		}

		// Print the packages found
		fmt.Printf("Found %d packages:\n", len(pkgs))
		for _, pkg := range pkgs {
			fmt.Printf("- %s (%s)\n", pkg.Name(), pkg.Path())
		}

	} else {
		// Parse and type check file
		fmt.Printf("Parsing and type checking file: %s\n", path)
		file, typeInfo, err := s.TypeCheckFile(path)
		if err != nil {
			log.Fatalf("Error processing file: %v", err)
		}

		// Print some basic information about the file
		fmt.Printf("Package: %s\n", file.Name.Name)
		fmt.Printf("Number of imports: %d\n", len(file.Imports))
		fmt.Printf("Number of declarations: %d\n", len(file.Decls))
		fmt.Printf("Number of comments: %d\n", len(file.Comments))

		// Print type information
		fmt.Printf("\nType Information:\n")
		fmt.Printf("- Number of types: %d\n", len(typeInfo.Types))
		fmt.Printf("- Number of definitions: %d\n", len(typeInfo.Defs))
		fmt.Printf("- Number of uses: %d\n", len(typeInfo.Uses))

		// Create a preprocessor and process the file
		p := preprocessor.NewPreprocessor()
		directives := p.Process(file)

		// Print information about the directives found
		fmt.Printf("\nDirectives:\n")
		fmt.Printf("- Number of directives: %d\n", len(directives))
		for i, directive := range directives {
			fmt.Printf("  Directive %d:\n", i+1)
			fmt.Printf("  - Type: %s\n", directive.Type)
			fmt.Printf("  - Metadata: %v\n", directive.Metadata)
			fmt.Printf("  - Node Type: %T\n", directive.Node)
		}

		// Create a processor registry
		registry := processor.NewRegistry()

		// Group directives by type
		mapperDirectives := []model.Directive{}
		mappingDirectives := []model.Directive{}
		validatorDirectives := []model.Directive{}

		for _, directive := range directives {
			switch directive.Type {
			case "mapper":
				mapperDirectives = append(mapperDirectives, directive)
			case "mapping":
				mappingDirectives = append(mappingDirectives, directive)
			case "validator":
				validatorDirectives = append(validatorDirectives, directive)
			}
		}

		fmt.Printf("\nProcessed Results:\n")

		// Process mapper directives first
		fmt.Printf("\nMapper Directives:\n")
		mapperDefinitions := []model.MapperDefinition{}

		for i, directive := range mapperDirectives {
			result, err := registry.Process(directive)
			if err != nil {
				fmt.Printf("  Error processing mapper directive %d: %v\n", i+1, err)
				continue
			}

			if mapperDef, ok := result.(model.MapperDefinition); ok {
				fmt.Printf("  Mapper %d:\n", i+1)
				fmt.Printf("    ImplName: %s\n", mapperDef.ImplName)
				fmt.Printf("    Package: %s\n", mapperDef.Package)
				fmt.Printf("    TargetFile: %s\n", mapperDef.TargetFile)
				fmt.Printf("    Methods:\n")
				for j, method := range mapperDef.Methods {
					fmt.Printf("      Method %d:\n", j+1)
					fmt.Printf("        Name: %s\n", method.Name)
					fmt.Printf("        SourceType: %s\n", method.SourceType)
					fmt.Printf("        TargetType: %s\n", method.TargetType)
				}

				// Store the mapper definition
				mapperDefinitions = append(mapperDefinitions, mapperDef)
			}
		}

		// Process mapping directives
		fmt.Printf("\nMapping Directives:\n")
		for i, directive := range mappingDirectives {
			result, err := registry.Process(directive)
			if err != nil {
				fmt.Printf("  Error processing mapping directive %d: %v\n", i+1, err)
				continue
			}

			if mappingDef, ok := result.(model.MappingDefinition); ok {
				fmt.Printf("  Mapping %d:\n", i+1)
				fmt.Printf("    From: %s\n", mappingDef.From)
				fmt.Printf("    To: %s\n", mappingDef.To)
				fmt.Printf("    Using: %s\n", mappingDef.Using)
				fmt.Printf("    Ignore: %v\n", mappingDef.Ignore)

				// For now, we'll associate the mapping with the first method of the first mapper definition
				// In a real implementation, we would need to find the correct method based on the AST
				if len(mapperDefinitions) > 0 && len(mapperDefinitions[0].Methods) > 0 {
					// Add the mapping to the first method of the first mapper definition
					mapperDefinitions[0].Methods[0].Mappings = append(mapperDefinitions[0].Methods[0].Mappings, mappingDef)
				}
			}
		}

		// Process validator directives
		fmt.Printf("\nValidator Directives:\n")
		for i, directive := range validatorDirectives {
			result, err := registry.Process(directive)
			if err != nil {
				fmt.Printf("  Error processing validator directive %d: %v\n", i+1, err)
				continue
			}

			if validatorDef, ok := result.(model.ValidatorDefinition); ok {
				fmt.Printf("  Validator %d:\n", i+1)
				fmt.Printf("    ImplName: %s\n", validatorDef.ImplName)
				fmt.Printf("    Package: %s\n", validatorDef.Package)
				fmt.Printf("    Fields: %v\n", validatorDef.Fields)
			}
		}

		// Generate code for mapper definitions
		for _, mapperDef := range mapperDefinitions {
			g := generator.NewGenerator(path)
			err := g.Generate(mapperDef)
			if err != nil {
				fmt.Printf("  Error generating code: %v\n", err)
			}
=======
	"flag"
	"github.com/nduyhai/mapgen/internal/generator"
	"github.com/nduyhai/mapgen/internal/parser"
	"log"
)

func main() {
	input := flag.String("input", "./example/mapper", "Directory to search for mapper interfaces")
	output := flag.String("output", "./example/mapper_gen", "Directory to output generated code")
	flag.Parse()

	mappers, err := parser.ParseDir(*input)
	if err != nil {
		log.Fatal(err)
		return
	}

	for _, mapper := range mappers {
		if err := generator.Generate(mapper, *output); err != nil {
			log.Fatal(err)
			return
>>>>>>> 05eae0f7
		}
	}
}<|MERGE_RESOLUTION|>--- conflicted
+++ resolved
@@ -1,183 +1,6 @@
 package main
 
 import (
-<<<<<<< HEAD
-	"fmt"
-	"log"
-	"os"
-
-	"github.com/nduyhai/mapgen/internal/generator"
-	"github.com/nduyhai/mapgen/internal/model"
-	"github.com/nduyhai/mapgen/internal/preprocessor"
-	"github.com/nduyhai/mapgen/internal/processor"
-	"github.com/nduyhai/mapgen/internal/scanner"
-)
-
-func main() {
-	if len(os.Args) < 2 {
-		fmt.Println("Usage: mapgen <file_or_directory_path>")
-		os.Exit(1)
-	}
-	// Create a new scanner
-	s := scanner.NewScanner()
-
-	// Get the path from command line arguments
-	path := os.Args[1]
-
-	// Check if the path is a file or directory
-	fileInfo, err := os.Stat(path)
-	if err != nil {
-		log.Fatalf("Error accessing path %s: %v", path, err)
-	}
-
-	if fileInfo.IsDir() {
-		// Parse and type check directory
-		fmt.Printf("Parsing and type checking directory: %s\n", path)
-		pkgs, err := s.ParsePackage(path)
-		if err != nil {
-			log.Fatalf("Error processing directory: %v", err)
-		}
-
-		// Print the packages found
-		fmt.Printf("Found %d packages:\n", len(pkgs))
-		for _, pkg := range pkgs {
-			fmt.Printf("- %s (%s)\n", pkg.Name(), pkg.Path())
-		}
-
-	} else {
-		// Parse and type check file
-		fmt.Printf("Parsing and type checking file: %s\n", path)
-		file, typeInfo, err := s.TypeCheckFile(path)
-		if err != nil {
-			log.Fatalf("Error processing file: %v", err)
-		}
-
-		// Print some basic information about the file
-		fmt.Printf("Package: %s\n", file.Name.Name)
-		fmt.Printf("Number of imports: %d\n", len(file.Imports))
-		fmt.Printf("Number of declarations: %d\n", len(file.Decls))
-		fmt.Printf("Number of comments: %d\n", len(file.Comments))
-
-		// Print type information
-		fmt.Printf("\nType Information:\n")
-		fmt.Printf("- Number of types: %d\n", len(typeInfo.Types))
-		fmt.Printf("- Number of definitions: %d\n", len(typeInfo.Defs))
-		fmt.Printf("- Number of uses: %d\n", len(typeInfo.Uses))
-
-		// Create a preprocessor and process the file
-		p := preprocessor.NewPreprocessor()
-		directives := p.Process(file)
-
-		// Print information about the directives found
-		fmt.Printf("\nDirectives:\n")
-		fmt.Printf("- Number of directives: %d\n", len(directives))
-		for i, directive := range directives {
-			fmt.Printf("  Directive %d:\n", i+1)
-			fmt.Printf("  - Type: %s\n", directive.Type)
-			fmt.Printf("  - Metadata: %v\n", directive.Metadata)
-			fmt.Printf("  - Node Type: %T\n", directive.Node)
-		}
-
-		// Create a processor registry
-		registry := processor.NewRegistry()
-
-		// Group directives by type
-		mapperDirectives := []model.Directive{}
-		mappingDirectives := []model.Directive{}
-		validatorDirectives := []model.Directive{}
-
-		for _, directive := range directives {
-			switch directive.Type {
-			case "mapper":
-				mapperDirectives = append(mapperDirectives, directive)
-			case "mapping":
-				mappingDirectives = append(mappingDirectives, directive)
-			case "validator":
-				validatorDirectives = append(validatorDirectives, directive)
-			}
-		}
-
-		fmt.Printf("\nProcessed Results:\n")
-
-		// Process mapper directives first
-		fmt.Printf("\nMapper Directives:\n")
-		mapperDefinitions := []model.MapperDefinition{}
-
-		for i, directive := range mapperDirectives {
-			result, err := registry.Process(directive)
-			if err != nil {
-				fmt.Printf("  Error processing mapper directive %d: %v\n", i+1, err)
-				continue
-			}
-
-			if mapperDef, ok := result.(model.MapperDefinition); ok {
-				fmt.Printf("  Mapper %d:\n", i+1)
-				fmt.Printf("    ImplName: %s\n", mapperDef.ImplName)
-				fmt.Printf("    Package: %s\n", mapperDef.Package)
-				fmt.Printf("    TargetFile: %s\n", mapperDef.TargetFile)
-				fmt.Printf("    Methods:\n")
-				for j, method := range mapperDef.Methods {
-					fmt.Printf("      Method %d:\n", j+1)
-					fmt.Printf("        Name: %s\n", method.Name)
-					fmt.Printf("        SourceType: %s\n", method.SourceType)
-					fmt.Printf("        TargetType: %s\n", method.TargetType)
-				}
-
-				// Store the mapper definition
-				mapperDefinitions = append(mapperDefinitions, mapperDef)
-			}
-		}
-
-		// Process mapping directives
-		fmt.Printf("\nMapping Directives:\n")
-		for i, directive := range mappingDirectives {
-			result, err := registry.Process(directive)
-			if err != nil {
-				fmt.Printf("  Error processing mapping directive %d: %v\n", i+1, err)
-				continue
-			}
-
-			if mappingDef, ok := result.(model.MappingDefinition); ok {
-				fmt.Printf("  Mapping %d:\n", i+1)
-				fmt.Printf("    From: %s\n", mappingDef.From)
-				fmt.Printf("    To: %s\n", mappingDef.To)
-				fmt.Printf("    Using: %s\n", mappingDef.Using)
-				fmt.Printf("    Ignore: %v\n", mappingDef.Ignore)
-
-				// For now, we'll associate the mapping with the first method of the first mapper definition
-				// In a real implementation, we would need to find the correct method based on the AST
-				if len(mapperDefinitions) > 0 && len(mapperDefinitions[0].Methods) > 0 {
-					// Add the mapping to the first method of the first mapper definition
-					mapperDefinitions[0].Methods[0].Mappings = append(mapperDefinitions[0].Methods[0].Mappings, mappingDef)
-				}
-			}
-		}
-
-		// Process validator directives
-		fmt.Printf("\nValidator Directives:\n")
-		for i, directive := range validatorDirectives {
-			result, err := registry.Process(directive)
-			if err != nil {
-				fmt.Printf("  Error processing validator directive %d: %v\n", i+1, err)
-				continue
-			}
-
-			if validatorDef, ok := result.(model.ValidatorDefinition); ok {
-				fmt.Printf("  Validator %d:\n", i+1)
-				fmt.Printf("    ImplName: %s\n", validatorDef.ImplName)
-				fmt.Printf("    Package: %s\n", validatorDef.Package)
-				fmt.Printf("    Fields: %v\n", validatorDef.Fields)
-			}
-		}
-
-		// Generate code for mapper definitions
-		for _, mapperDef := range mapperDefinitions {
-			g := generator.NewGenerator(path)
-			err := g.Generate(mapperDef)
-			if err != nil {
-				fmt.Printf("  Error generating code: %v\n", err)
-			}
-=======
 	"flag"
 	"github.com/nduyhai/mapgen/internal/generator"
 	"github.com/nduyhai/mapgen/internal/parser"
@@ -199,7 +22,6 @@
 		if err := generator.Generate(mapper, *output); err != nil {
 			log.Fatal(err)
 			return
->>>>>>> 05eae0f7
 		}
 	}
 }